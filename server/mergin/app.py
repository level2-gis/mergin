--- conflicted
+++ resolved
@@ -433,9 +433,6 @@
     detail = "Request failed"
 
     def to_dict(self) -> Dict:
-<<<<<<< HEAD
-        return dict(code=self.code, detail=self.detail + f" ({self.code})")
-=======
         return dict(code=self.code, detail=self.detail + f" ({self.code})")
 
 
@@ -452,5 +449,4 @@
         kwargs["filters"] = (
             (*filters, whitespace_filter) if filters else (whitespace_filter,)
         )
-        super().__init__(*args, **kwargs)
->>>>>>> b27913ad
+        super().__init__(*args, **kwargs)