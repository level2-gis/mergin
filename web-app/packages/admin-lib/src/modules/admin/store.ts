// Copyright (C) Lutra Consulting Limited
//
// SPDX-License-Identifier: AGPL-3.0-only OR LicenseRef-MerginMaps-Commercial

import {
  htmlUtils,
  LoginPayload,
  useFormStore,
  useInstanceStore,
  useNotificationStore,
  UserResponse
} from '@mergin/lib'
import { defineStore } from 'pinia'
import Cookies from 'universal-cookie'

import { AdminModule } from './module'

import { AdminApi } from '@/modules/admin/adminApi'
import { UpdateUserPayload } from '@/modules/admin/types'

export interface AdminState {
  loading: boolean
  users: {
    items: UserResponse[]
    count: number
  }
  userAdminProfile?: UserResponse
  checkForUpdates?: boolean
  info_url?: string
  isServerConfigHidden: boolean
}

const cookies = new Cookies()
const COOKIES_HIDE_SERVER_CONFIGURED_BANNER = 'hideServerConfiguredBanner'

export const useAdminStore = defineStore('adminModule', {
  state: (): AdminState => ({
    loading: false,
    users: {
      items: [],
      count: 0
    },
    userAdminProfile: null,
    checkForUpdates: undefined,
    info_url: undefined,
    isServerConfigHidden: false
  }),

  getters: {
    displayUpdateAvailable: (state) => {
      return !!state.checkForUpdates
    }
  },

  actions: {
    setLoading(value) {
      this.loading = value
    },
    setUsers(data) {
      this.users.count = data.total
      this.users.items = data.users
    },
    setUserAdminProfile(userAdminProfile) {
      this.userAdminProfile = userAdminProfile
    },
    setCheckForUpdates(value) {
      this.checkForUpdates = value
    },
    setInfoUrl(value: string) {
      this.info_url = value
    },
    setIsServerConfigHidden(value: boolean) {
      this.isServerConfigHidden = value
    },

    async fetchUsers(payload) {
      const notificationStore = useNotificationStore()

      this.setLoading(true)
      try {
        const response = await AdminApi.fetchUsers(payload.params)
        this.setUsers(response.data)
      } catch (e) {
        notificationStore.error({ text: e.response.data?.detail || e.message })
      } finally {
        this.setLoading(false)
      }
    },
    async fetchUserProfileByName(payload) {
      const notificationStore = useNotificationStore()

      htmlUtils.waitCursor(true)
      try {
        const response = await AdminApi.fetchUserProfileByName(payload.username)
        this.setUserAdminProfile(response.data)
      } catch {
        await notificationStore.error({ text: 'Failed to fetch user profile' })
      } finally {
        htmlUtils.waitCursor(false)
      }
    },

<<<<<<< HEAD
    async closeAccount(payload) {
      const notificationStore = useNotificationStore()

=======
    async deleteUser({ dispatch }, payload) {
>>>>>>> 47b16679
      htmlUtils.waitCursor(true)
      try {
        await AdminApi.deleteUser(payload.username)
        await AdminModule.routerService.push({ name: 'accounts' })
      } catch (err) {
        const msg =
          err.response && err.response.data.detail
            ? err.response.data.detail
            : 'Unable to close account'
        await notificationStore.error({ text: msg })
      } finally {
        htmlUtils.waitCursor(false)
      }
    },

    async updateUser(payload: UpdateUserPayload) {
      const notificationStore = useNotificationStore()

      htmlUtils.waitCursor(true)
      try {
        const response = await AdminApi.updateUser(
          payload.username,
          payload.data
        )
        if (this.userAdminProfile?.id === response.data?.id) {
          // update stored user detail data
          this.setUserAdminProfile(response.data)
        }
        await AdminModule.routerService.push({ name: 'accounts' })
      } catch (err) {
        const msg =
          err.response && err.response.data.detail
            ? err.response.data.detail
            : 'Unable to permanently remove account'
        await notificationStore.error({ text: msg })
      } finally {
        htmlUtils.waitCursor(false)
      }
    },

    // TODO: deprecated?
    async updateAccountStorage(_context, payload) {
      return await AdminApi.updateAccountStorage(
        payload.accountId,
        payload.data
      )
    },

    async adminLogin(payload: LoginPayload) {
      const instanceStore = useInstanceStore()
      const formStore = useFormStore()

      try {
        await AdminApi.login(payload.data)
        await instanceStore.initApp()
      } catch (error) {
        await formStore.handleError({
          componentId: payload.componentId,
          error,
          generalMessage: 'Failed to login'
        })
      }
    },

    async checkVersions(payload) {
      try {
        const response = await AdminApi.getServerVersion()
        const { major, minor, fix } = response.data
        // compare payload - major, minor and fix version from config with latest-version from server
        if (
          (payload.major || payload.major === 0) &&
          (payload.minor || payload.minor === 0)
        ) {
          let isUpdate = false
          if (major > payload.major) {
            isUpdate = true
          } else if (major === payload.major) {
            if (minor > payload.minor) {
              isUpdate = true
            } else if (minor === payload.minor) {
              if (fix > payload.fix) {
                isUpdate = true
              }
            }
          }
          if (isUpdate) {
            this.setInfoUrl(response.data.info_url)
          }
        }
      } catch (e) {
        console.log(e)
      }
    },

    async getCheckUpdateFromCookies() {
      const currentCheckForUpdatesCookie = cookies.get('checkUpdates')
      await this.setCheckUpdatesToCookies({
        value:
          currentCheckForUpdatesCookie === undefined
            ? true
            : currentCheckForUpdatesCookie === 'true'
      })
    },

    async setCheckUpdatesToCookies(payload) {
      const expires = new Date()
      // cookies expire in one year
      expires.setFullYear(expires.getFullYear() + 1)
      cookies.set('checkUpdates', payload.value, { expires })
      this.setCheckForUpdates(payload.value)
    },

    async getServerConfiguredCookies() {
      const currentHideServerConfiguredBannerCookie = cookies.get(
        COOKIES_HIDE_SERVER_CONFIGURED_BANNER
      )
      if (currentHideServerConfiguredBannerCookie === 'true') {
        this.setIsServerConfigHidden(true)
      }
    },

    async setServerConfiguredCookies() {
      cookies.set(COOKIES_HIDE_SERVER_CONFIGURED_BANNER, true)
      this.setIsServerConfigHidden(true)
    },

    async removeServerConfiguredCookies() {
      cookies.remove(COOKIES_HIDE_SERVER_CONFIGURED_BANNER)
    }
  }
})<|MERGE_RESOLUTION|>--- conflicted
+++ resolved
@@ -100,13 +100,9 @@
       }
     },
 
-<<<<<<< HEAD
-    async closeAccount(payload) {
-      const notificationStore = useNotificationStore()
-
-=======
-    async deleteUser({ dispatch }, payload) {
->>>>>>> 47b16679
+    async deleteUser(payload) {
+      const notificationStore = useNotificationStore()
+
       htmlUtils.waitCursor(true)
       try {
         await AdminApi.deleteUser(payload.username)
@@ -193,7 +189,7 @@
             }
           }
           if (isUpdate) {
-            this.setInfoUrl(response.data.info_url)
+            commit('setInfoUrl', response.data.info_url)
           }
         }
       } catch (e) {
