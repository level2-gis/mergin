--- conflicted
+++ resolved
@@ -128,6 +128,7 @@
 import FileChangesetSummaryTable from '@/modules/project/components/FileChangesetSummaryTable.vue'
 import { ProjectApi } from '@/modules/project/projectApi'
 import { useProjectStore } from '@/modules/project/store'
+import axios from 'axios'
 
 const Colors = {
   added: 'green--text',
@@ -157,11 +158,7 @@
     this.getVersion()
   },
   computed: {
-<<<<<<< HEAD
-    ...mapState(useProjectStore, ['project']),
-=======
-    ...mapState('projectModule', ['project', 'versions']),
->>>>>>> b27913ad
+    ...mapState(useProjectStore, ['project', 'versions']),
     colors() {
       return Colors
     },
@@ -187,37 +184,10 @@
     $route: 'getVersion'
   },
   methods: {
-<<<<<<< HEAD
     ...mapActions(useNotificationStore, ['error']),
-
-    getVersion() {
-      if (!this.project.versions) {
-        ProjectApi.getProjectVersion(
-          this.project.namespace,
-          this.project.name,
-          this.version_id
-        )
-          // TODO: types
-          .then((resp: any) => {
-            if (resp.data.length) {
-              const version = resp.data[0]
-              version.changes = resp.data[0].changes
-              this.version = version
-            }
-          })
-          .catch((err) => {
-            const msg = err.response
-              ? err.response.data?.detail
-              : 'Failed to fetch project version'
-            this.error({ text: msg })
-          })
-      } else {
-        this.version = this.project.versions.find(
-=======
     async getVersion() {
       try {
         const currentVersion = this.versions?.find(
->>>>>>> b27913ad
           (v) => v.name === this.version_id
         )
         if (currentVersion) {
@@ -230,10 +200,11 @@
         )
         this.version = response.data
       } catch (err) {
-        const msg = err.response
-          ? err.response.data?.detail
-          : 'Failed to fetch project version'
-        this.$store.dispatch('notificationModule/error', { text: msg })
+        const msg =
+          axios.isAxiosError(err) && err.response
+            ? err.response.data?.detail
+            : 'Failed to fetch project version'
+        this.error({ text: msg })
       }
     }
   }
