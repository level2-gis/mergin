--- conflicted
+++ resolved
@@ -102,23 +102,18 @@
         return state.workspaces.find((workspace) => workspace.id === payload.id)
       }
     },
-<<<<<<< HEAD
     getWorkspaceByName(state) {
       return (payload) => {
         return state.workspaces.find(
           (workspace) => workspace.name === payload.name
         )
       }
+    },
+    isWorkspaceUser: (state) => {
+      return (payload: WorkspaceIdPayload) => {
+        return state.workspaces.some((workspace) => workspace.id === payload.id)
+      }
     }
-=======
-    getWorkspaceByName: (state) => (payload) => {
-      return state.workspaces.find(
-        (workspace) => workspace.name === payload.name
-      )
-    },
-    isWorkspaceUser: (state) => (payload: WorkspaceIdPayload) =>
-      state.workspaces.some((workspace) => workspace.id === payload.id)
->>>>>>> b27913ad
   },
 
   actions: {
